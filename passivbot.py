import os

if "NOJIT" not in os.environ:
    os.environ["NOJIT"] = "true"

import traceback
import argparse
import asyncio
import json
import signal
import pprint
import numpy as np
from time import time
from procedures import (
    load_live_config,
    make_get_filepath,
    load_exchange_key_secret_passphrase,
    numpyize,
)
from pure_funcs import (
    filter_orders,
    create_xk,
    round_dynamic,
    denumpyize,
    spotify_config,
    determine_passivbot_mode,
    config_pretty_str,
)
from njit_funcs import (
    qty_to_cost,
    calc_diff,
    round_,
    calc_close_grid_long,
    calc_close_grid_short,
    calc_upnl,
    calc_entry_grid_long,
    calc_entry_grid_short,
    calc_samples,
    calc_emas_last,
    calc_ema,
)
from njit_funcs_neat_grid import (
    calc_neat_grid_long,
    calc_neat_grid_short,
)
from njit_funcs_recursive_grid import (
    calc_recursive_entries_long,
    calc_recursive_entries_short,
)
from typing import Union, Dict, List

import websockets
import logging

TEST_MODE_SUPPORTED_EXCHANGES = ["bybit"]


class Bot:
    def __init__(self, config: dict):
        self.spot = False
        self.config = config
        self.test_mode = config["test_mode"]
        self.config["do_long"] = config["long"]["enabled"]
        self.config["do_short"] = config["short"]["enabled"]
        self.config["max_leverage"] = 25
        self.xk = {}

        self.ws_user = None
        self.ws_market = None

        self.hedge_mode = self.config["hedge_mode"] = True
        self.set_config(self.config)

        self.ts_locked = {
            k: 0.0
            for k in [
                "cancel_orders",
                "update_open_orders",
                "cancel_and_create",
                "update_position",
                "create_orders",
                "check_fills",
                "update_fills",
                "force_update",
            ]
        }
        self.ts_released = {k: 1.0 for k in self.ts_locked}
        self.error_halt = {
            "update_open_orders": False,
            "update_fills": False,
            "update_position": False,
        }
        self.heartbeat_ts = 0
        self.heartbeat_interval_seconds = 60 * 60
        self.listen_key = None

        self.position = {}
        self.open_orders = []
        self.fills = []
        self.price = 0.0
        self.ob = [0.0, 0.0]
        self.emas_long = np.zeros(3)
        self.emas_short = np.zeros(3)
        self.ema_sec = 0

        self.n_orders_per_execution = 2
        self.delay_between_executions = 3
        self.force_update_interval = 30

        self.c_mult = self.config["c_mult"] = 1.0

        self.log_filepath = make_get_filepath(f"logs/{self.exchange}/{config['config_name']}.log")

        self.api_keys = config["api_keys"] if "api_keys" in config else None
        _, self.key, self.secret, self.passphrase = load_exchange_key_secret_passphrase(
            self.user, self.api_keys
        )

        self.log_level = 0

        self.user_stream_task = None
        self.market_stream_task = None

        self.stop_websocket = False
        self.process_websocket_ticks = True

    def set_config(self, config):
        if "long_mode" not in config:
            config["long_mode"] = None
        if "short_mode" not in config:
            config["short_mode"] = None
        if "assigned_balance" not in config:
            config["assigned_balance"] = None
        if "cross_wallet_pct" not in config:
            config["cross_wallet_pct"] = 1.0
        if "price_distance_threshold" not in config:
            config["price_distance_threshold"] = 0.5
        self.passivbot_mode = config["passivbot_mode"] = determine_passivbot_mode(config)
        if config["cross_wallet_pct"] > 1.0 or config["cross_wallet_pct"] <= 0.0:
            logging.warning(
                f"Invalid cross_wallet_pct given: {config['cross_wallet_pct']}.  "
                + "It must be greater than zero and less than or equal to one.  Defaulting to 1.0."
            )
            config["cross_wallet_pct"] = 1.0
        self.ema_spans_long = [
            config["long"]["ema_span_0"],
            (config["long"]["ema_span_0"] * config["long"]["ema_span_1"]) ** 0.5,
            config["long"]["ema_span_1"],
        ]
        self.ema_spans_short = [
            config["short"]["ema_span_0"],
            (config["short"]["ema_span_0"] * config["short"]["ema_span_1"]) ** 0.5,
            config["short"]["ema_span_1"],
        ]
        self.config = config
        for key in config:
            setattr(self, key, config[key])
            if key in self.xk:
                self.xk[key] = config[key]

    def set_config_value(self, key, value):
        self.config[key] = value
        setattr(self, key, self.config[key])

    async def _init(self):
        self.xk = create_xk(self.config)
        await self.init_fills()

    def dump_log(self, data) -> None:
        if self.config["logging_level"] > 0:
            with open(self.log_filepath, "a") as f:
                f.write(
                    json.dumps({**{"log_timestamp": time(), "symbol": self.symbol}, **data}) + "\n"
                )

    async def init_emas(self) -> None:
        ohlcvs1m = await self.fetch_ohlcvs(interval="1m")
        max_span = max(list(self.ema_spans_long) + list(self.ema_spans_short))
        for mins, interval in zip([5, 15, 30, 60, 60 * 4], ["5m", "15m", "30m", "1h", "4h"]):
            if max_span <= len(ohlcvs1m) * mins:
                break
        ohlcvs = await self.fetch_ohlcvs(interval=interval)
        ohlcvs = {ohlcv["timestamp"]: ohlcv for ohlcv in ohlcvs + ohlcvs1m}
        samples1s = calc_samples(
            numpyize(
                [
                    [o["timestamp"], o["volume"], o["close"]]
                    for o in sorted(ohlcvs.values(), key=lambda x: x["timestamp"])
                ]
            )
        )
        spans1s_long = np.array(self.ema_spans_long) * 60
        spans1s_short = np.array(self.ema_spans_short) * 60
        self.emas_long = calc_emas_last(samples1s[:, 2], spans1s_long)
        self.emas_short = calc_emas_last(samples1s[:, 2], spans1s_short)
        self.alpha_long = 2 / (spans1s_long + 1)
        self.alpha__long = 1 - self.alpha_long
        self.alpha_short = 2 / (spans1s_short + 1)
        self.alpha__short = 1 - self.alpha_short
        self.ema_sec = int(time())
        # return samples1s

    def update_emas(self, price: float, prev_price: float) -> None:
        now_sec = int(time())
        if now_sec <= self.ema_sec:
            return
        while self.ema_sec < int(round(now_sec - 1)):
            self.emas_long = calc_ema(self.alpha_long, self.alpha__long, self.emas_long, prev_price)
            self.emas_short = calc_ema(
                self.alpha_short, self.alpha__short, self.emas_short, prev_price
            )
            self.ema_sec += 1
        self.emas_long = calc_ema(self.alpha_long, self.alpha__long, self.emas_long, price)
        self.emas_short = calc_ema(self.alpha_short, self.alpha__short, self.emas_short, price)
        self.ema_sec = now_sec

    async def update_open_orders(self) -> None:
        if self.ts_locked["update_open_orders"] > self.ts_released["update_open_orders"]:
            return
        try:
            open_orders = await self.fetch_open_orders()
            open_orders = [x for x in open_orders if x["symbol"] == self.symbol]
            if self.open_orders != open_orders:
                self.dump_log({"log_type": "open_orders", "data": open_orders})
            self.open_orders = open_orders
            self.error_halt["update_open_orders"] = False
        except Exception as e:
            self.error_halt["update_open_orders"] = True

            logging.error(f"error with update open orders {e}")
            traceback.print_exc()
        finally:
            self.ts_released["update_open_orders"] = time()

    def adjust_wallet_balance(self, balance: float) -> float:
        return (
            balance if self.assigned_balance is None else self.assigned_balance
        ) * self.cross_wallet_pct

    def add_wallet_exposures_to_pos(self, position_: dict):
        position = position_.copy()
        position["long"]["wallet_exposure"] = (
            (
                qty_to_cost(
                    position["long"]["size"],
                    position["long"]["price"],
                    self.xk["inverse"],
                    self.xk["c_mult"],
                )
                / position["wallet_balance"]
            )
            if position["wallet_balance"]
            else 0.0
        )
        position["short"]["wallet_exposure"] = (
            (
                qty_to_cost(
                    position["short"]["size"],
                    position["short"]["price"],
                    self.xk["inverse"],
                    self.xk["c_mult"],
                )
                / position["wallet_balance"]
            )
            if position["wallet_balance"]
            else 0.0
        )
        return position

    async def update_position(self) -> None:
        if self.ts_locked["update_position"] > self.ts_released["update_position"]:
            return
        self.ts_locked["update_position"] = time()
        try:
            position = await self.fetch_position()
            position["wallet_balance"] = self.adjust_wallet_balance(position["wallet_balance"])
            # isolated equity, not cross equity
            position["equity"] = position["wallet_balance"] + calc_upnl(
                position["long"]["size"],
                position["long"]["price"],
                position["short"]["size"],
                position["short"]["price"],
                self.price,
                self.inverse,
                self.c_mult,
            )
            position = self.add_wallet_exposures_to_pos(position)
            if self.position != position:
                if (
                    self.position
                    and "spot" in self.market_type
                    and (
                        self.position["long"]["size"] != position["long"]["size"]
                        or self.position["short"]["size"] != position["short"]["size"]
                    )
                ):
                    # update fills if position size changed
                    await self.update_fills()
                self.dump_log({"log_type": "position", "data": position})
            self.position = position
            self.error_halt["update_position"] = False
        except Exception as e:
            self.error_halt["update_position"] = True
            logging.error(f"error with update position {e}")
            traceback.print_exc()
        finally:
            self.ts_released["update_position"] = time()

    async def init_fills(self, n_days_limit=60):
        self.fills = await self.fetch_fills()

    async def update_fills(self) -> [dict]:
        """
        fetches recent fills
        returns list of new fills
        """
        if self.ts_locked["update_fills"] > self.ts_released["update_fills"]:
            return
        self.ts_locked["update_fills"] = time()
        try:
            fetched = await self.fetch_fills()
            seen = set()
            updated_fills = []
            for fill in fetched + self.fills:
                if fill["order_id"] not in seen:
                    updated_fills.append(fill)
                    seen.add(fill["order_id"])
            self.fills = sorted(updated_fills, key=lambda x: x["order_id"])[-5000:]
            self.error_halt["update_fills"] = False
        except Exception as e:
            self.error_halt["update_fills"] = True
            logging.error(f"error with update fills {e}")
            traceback.print_exc()
        finally:
            self.ts_released["update_fills"] = time()

    async def create_orders(self, orders_to_create: [dict]) -> [dict]:
        if not orders_to_create:
            return []
        if self.ts_locked["create_orders"] > self.ts_released["create_orders"]:
            return []
        self.ts_locked["create_orders"] = time()
        try:
            creations = []
            for oc in sorted(orders_to_create, key=lambda x: calc_diff(x["price"], self.price)):
                try:
                    creations.append((oc, asyncio.create_task(self.execute_order(oc))))
                except Exception as e:
                    logging.error(f"error creating order a {oc} {e}")
            created_orders = []
            for oc, c in creations:
                try:
                    o = await c
                    created_orders.append(o)
                    if "side" in o:
                        logging.info(
                            f'  created order {o["symbol"]} {o["side"]: <4} '
                            + f'{o["position_side"]: <5} {o["qty"]} {o["price"]}'
                        )
                        if o["order_id"] not in {x["order_id"] for x in self.open_orders}:
                            self.open_orders.append(o)
                    else:
                        logging.error(f"error creating order b {o} {oc}")
                except Exception as e:
                    logging.error(f"error creating order c {oc} {c.exception()} {e}")
            return created_orders
        finally:
            self.ts_released["create_orders"] = time()

    async def cancel_orders(self, orders_to_cancel: [dict]) -> [dict]:
        if not orders_to_cancel:
            return
        if self.ts_locked["cancel_orders"] > self.ts_released["cancel_orders"]:
            return
        self.ts_locked["cancel_orders"] = time()
        try:
            deletions = []
            for oc in orders_to_cancel:
                try:
                    deletions.append((oc, asyncio.create_task(self.execute_cancellation(oc))))
                except Exception as e:
                    logging.error(f"error cancelling order c {oc} {e}")
            cancelled_orders = []
            for oc, c in deletions:
                try:
                    o = await c
                    cancelled_orders.append(o)
                    if "order_id" in o:
                        logging.info(
                            f'cancelled order {o["symbol"]} {o["side"]: <4} '
                            + f'{o["position_side"]: <5} {o["qty"]} {o["price"]}'
                        )
                        self.open_orders = [
                            oo for oo in self.open_orders if oo["order_id"] != o["order_id"]
                        ]

                    else:
                        logging.error(f"error cancelling order {o}")
                except Exception as e:
                    logging.error(f"error cancelling order {oc} {c.exception()} {e}")
            return cancelled_orders
        finally:
            self.ts_released["cancel_orders"] = time()

    def stop(self, signum=None, frame=None) -> None:
        logging.info("Stopping passivbot, please wait...")
        try:

            self.stop_websocket = True
            self.user_stream_task.cancel()
            self.market_stream_task.cancel()

        except Exception as e:
            logging.error(f"An error occurred during shutdown: {e}")

    def pause(self) -> None:
        self.process_websocket_ticks = False

    def resume(self) -> None:
        self.process_websocket_ticks = True

    def calc_orders(self):
        balance = self.position["wallet_balance"]
        psize_long = self.position["long"]["size"]
        pprice_long = self.position["long"]["price"]
        psize_short = self.position["short"]["size"]
        pprice_short = self.position["short"]["price"]

        if self.hedge_mode:
            do_long = self.do_long or psize_long != 0.0
            do_short = self.do_short or psize_short != 0.0
        else:
            no_pos = psize_long == 0.0 and psize_short == 0.0
            do_long = (no_pos and self.do_long) or psize_long != 0.0
            do_short = (no_pos and self.do_short) or psize_short != 0.0
        self.xk["do_long"] = do_long
        self.xk["do_short"] = do_short

        orders = []

        if self.long_mode == "panic":
            if psize_long != 0.0:
                orders.append(
                    {
                        "side": "sell",
                        "position_side": "long",
                        "qty": abs(psize_long),
                        "price": float(self.ob[1]),
                        "type": "limit",
                        "reduce_only": True,
                        "custom_id": "long_panic_close",
                    }
                )
        else:
            if do_long:
                if self.passivbot_mode == "recursive_grid":
                    entries_long = calc_recursive_entries_long(
                        balance,
                        psize_long,
                        pprice_long,
                        self.ob[0],
                        min(self.emas_long),
                        self.xk["inverse"],
                        self.xk["qty_step"],
                        self.xk["price_step"],
                        self.xk["min_qty"],
                        self.xk["min_cost"],
                        self.xk["c_mult"],
                        self.xk["initial_qty_pct"][0],
                        self.xk["initial_eprice_ema_dist"][0],
                        self.xk["ddown_factor"][0],
                        self.xk["rentry_pprice_dist"][0],
                        self.xk["rentry_pprice_dist_wallet_exposure_weighting"][0],
                        self.xk["wallet_exposure_limit"][0],
                        self.xk["auto_unstuck_ema_dist"][0],
                        self.xk["auto_unstuck_wallet_exposure_threshold"][0],
                    )
                elif self.passivbot_mode == "static_grid":
                    entries_long = calc_entry_grid_long(
                        balance,
                        psize_long,
                        pprice_long,
                        self.ob[0],
                        min(self.emas_long),
                        self.xk["inverse"],
                        self.xk["do_long"],
                        self.xk["qty_step"],
                        self.xk["price_step"],
                        self.xk["min_qty"],
                        self.xk["min_cost"],
                        self.xk["c_mult"],
                        self.xk["grid_span"][0],
                        self.xk["wallet_exposure_limit"][0],
                        self.xk["max_n_entry_orders"][0],
                        self.xk["initial_qty_pct"][0],
                        self.xk["initial_eprice_ema_dist"][0],
                        self.xk["eprice_pprice_diff"][0],
                        self.xk["secondary_allocation"][0],
                        self.xk["secondary_pprice_diff"][0],
                        self.xk["eprice_exp_base"][0],
                        self.xk["auto_unstuck_wallet_exposure_threshold"][0],
                        self.xk["auto_unstuck_ema_dist"][0],
                    )
                elif self.passivbot_mode == "neat_grid":
                    entries_long = calc_neat_grid_long(
                        balance,
                        psize_long,
                        pprice_long,
                        self.ob[0],
                        min(self.emas_long),
                        self.xk["inverse"],
                        self.xk["do_long"],
                        self.xk["qty_step"],
                        self.xk["price_step"],
                        self.xk["min_qty"],
                        self.xk["min_cost"],
                        self.xk["c_mult"],
                        self.xk["grid_span"][0],
                        self.xk["wallet_exposure_limit"][0],
                        self.xk["max_n_entry_orders"][0],
                        self.xk["initial_qty_pct"][0],
                        self.xk["initial_eprice_ema_dist"][0],
                        self.xk["eqty_exp_base"][0],
                        self.xk["eprice_exp_base"][0],
                        self.xk["auto_unstuck_wallet_exposure_threshold"][0],
                        self.xk["auto_unstuck_ema_dist"][0],
                    )
                else:
                    raise Exception(f"unknown passivbot mode {self.passivbot_mode}")
                orders += [
                    {
                        "side": "buy",
                        "position_side": "long",
                        "qty": abs(float(o[0])),
                        "price": float(o[1]),
                        "type": "limit",
                        "reduce_only": False,
                        "custom_id": o[2],
                    }
                    for o in entries_long
                    if o[0] > 0.0
                ]
            if do_long or self.long_mode == "tp_only":
                closes_long = calc_close_grid_long(
                    self.xk["backwards_tp"][0],
                    balance,
                    psize_long,
                    pprice_long,
                    self.ob[1],
                    max(self.emas_long),
                    self.xk["inverse"],
                    self.xk["qty_step"],
                    self.xk["price_step"],
                    self.xk["min_qty"],
                    self.xk["min_cost"],
                    self.xk["c_mult"],
                    self.xk["wallet_exposure_limit"][0],
                    self.xk["min_markup"][0],
                    self.xk["markup_range"][0],
                    self.xk["n_close_orders"][0],
                    self.xk["auto_unstuck_wallet_exposure_threshold"][0],
                    self.xk["auto_unstuck_ema_dist"][0],
                )
                orders += [
                    {
                        "side": "sell",
                        "position_side": "long",
                        "qty": abs(float(o[0])),
                        "price": float(o[1]),
                        "type": "limit",
                        "reduce_only": True,
                        "custom_id": o[2],
                    }
                    for o in closes_long
                    if o[0] < 0.0
                ]
        if self.short_mode == "panic":
            if psize_short != 0.0:
                orders.append(
                    {
                        "side": "buy",
                        "position_side": "short",
                        "qty": abs(psize_short),
                        "price": float(self.ob[0]),
                        "type": "limit",
                        "reduce_only": True,
                        "custom_id": "short_panic_close",
                    }
                )
        else:
            if do_short:
                if self.passivbot_mode == "recursive_grid":
                    entries_short = calc_recursive_entries_short(
                        balance,
                        psize_short,
                        pprice_short,
                        self.ob[1],
                        max(self.emas_short),
                        self.xk["inverse"],
                        self.xk["qty_step"],
                        self.xk["price_step"],
                        self.xk["min_qty"],
                        self.xk["min_cost"],
                        self.xk["c_mult"],
                        self.xk["initial_qty_pct"][1],
                        self.xk["initial_eprice_ema_dist"][1],
                        self.xk["ddown_factor"][1],
                        self.xk["rentry_pprice_dist"][1],
                        self.xk["rentry_pprice_dist_wallet_exposure_weighting"][1],
                        self.xk["wallet_exposure_limit"][1],
                        self.xk["auto_unstuck_ema_dist"][1],
                        self.xk["auto_unstuck_wallet_exposure_threshold"][1],
                    )
                elif self.passivbot_mode == "neat_grid":
                    entries_short = calc_neat_grid_short(
                        balance,
                        psize_short,
                        pprice_short,
                        self.ob[1],
                        max(self.emas_short),
                        self.xk["inverse"],
                        self.xk["do_short"],
                        self.xk["qty_step"],
                        self.xk["price_step"],
                        self.xk["min_qty"],
                        self.xk["min_cost"],
                        self.xk["c_mult"],
                        self.xk["grid_span"][1],
                        self.xk["wallet_exposure_limit"][1],
                        self.xk["max_n_entry_orders"][1],
                        self.xk["initial_qty_pct"][1],
                        self.xk["initial_eprice_ema_dist"][1],
                        self.xk["eqty_exp_base"][1],
                        self.xk["eprice_exp_base"][1],
                        self.xk["auto_unstuck_wallet_exposure_threshold"][1],
                        self.xk["auto_unstuck_ema_dist"][1],
                    )
                elif self.passivbot_mode == "static_grid":
                    entries_short = calc_entry_grid_short(
                        balance,
                        psize_short,
                        pprice_short,
                        self.ob[1],
                        max(self.emas_short),
                        self.xk["inverse"],
                        self.xk["do_short"],
                        self.xk["qty_step"],
                        self.xk["price_step"],
                        self.xk["min_qty"],
                        self.xk["min_cost"],
                        self.xk["c_mult"],
                        self.xk["grid_span"][1],
                        self.xk["wallet_exposure_limit"][1],
                        self.xk["max_n_entry_orders"][1],
                        self.xk["initial_qty_pct"][1],
                        self.xk["initial_eprice_ema_dist"][1],
                        self.xk["eprice_pprice_diff"][1],
                        self.xk["secondary_allocation"][1],
                        self.xk["secondary_pprice_diff"][1],
                        self.xk["eprice_exp_base"][1],
                        self.xk["auto_unstuck_wallet_exposure_threshold"][1],
                        self.xk["auto_unstuck_ema_dist"][1],
                    )
                else:
                    raise Exception(f"unknown passivbot mode {self.passivbot_mode}")
                orders += [
                    {
                        "side": "sell",
                        "position_side": "short",
                        "qty": abs(float(o[0])),
                        "price": float(o[1]),
                        "type": "limit",
                        "reduce_only": False,
                        "custom_id": o[2],
                    }
                    for o in entries_short
                    if o[0] < 0.0
                ]
            if do_short or self.short_mode == "tp_only":
                closes_short = calc_close_grid_short(
                    self.xk["backwards_tp"][1],
                    balance,
                    psize_short,
                    pprice_short,
                    self.ob[0],
                    min(self.emas_short),
                    self.xk["inverse"],
                    self.xk["qty_step"],
                    self.xk["price_step"],
                    self.xk["min_qty"],
                    self.xk["min_cost"],
                    self.xk["c_mult"],
                    self.xk["wallet_exposure_limit"][1],
                    self.xk["min_markup"][1],
                    self.xk["markup_range"][1],
                    self.xk["n_close_orders"][1],
                    self.xk["auto_unstuck_wallet_exposure_threshold"][1],
                    self.xk["auto_unstuck_ema_dist"][1],
                )
                orders += [
                    {
                        "side": "buy",
                        "position_side": "short",
                        "qty": abs(float(o[0])),
                        "price": float(o[1]),
                        "type": "limit",
                        "reduce_only": True,
                        "custom_id": o[2],
                    }
                    for o in closes_short
                    if o[0] > 0.0
                ]
        return sorted(orders, key=lambda x: calc_diff(x["price"], self.price))

    async def cancel_and_create(self):
        if self.ts_locked["cancel_and_create"] > self.ts_released["cancel_and_create"]:
            return
        if any(self.error_halt.values()):
            logging.warning(
                f"warning:  error in rest api fetch {self.error_halt}, "
                + "halting order creations/cancellations"
            )
            return
        self.ts_locked["cancel_and_create"] = time()
        try:
            ideal_orders = []
            for o in self.calc_orders():
                if any(x in o["custom_id"] for x in ["ientry", "unstuck"]):
                    if calc_diff(o["price"], self.price) < 0.01:
                        # EMA based orders must be closer than 1% of current price
                        ideal_orders.append(o)
                else:
                    if calc_diff(o["price"], self.price) < self.price_distance_threshold:
                        # all orders must be closer than x% of current price
                        ideal_orders.append(o)
            to_cancel_, to_create_ = filter_orders(
                self.open_orders,
                ideal_orders,
                keys=["side", "position_side", "qty", "price"],
            )
            to_cancel, to_create = [], []
            for elm in to_cancel_:
                if elm["position_side"] == "long":
                    if self.long_mode == "tp_only":
                        if elm["side"] == "sell":
                            to_cancel.append(elm)
                    elif self.long_mode != "manual":
                        to_cancel.append(elm)
                if elm["position_side"] == "short":
                    if self.short_mode == "tp_only":
                        if elm["side"] == "buy":
                            to_cancel.append(elm)
                    elif self.short_mode != "manual":
                        to_cancel.append(elm)
                else:
                    to_cancel.append(elm)
            for elm in to_create_:
                if elm["position_side"] == "long":
                    if self.long_mode == "tp_only":
                        if elm["side"] == "sell":
                            to_create.append(elm)
                    elif self.long_mode != "manual":
                        to_create.append(elm)
                if elm["position_side"] == "short":
                    if self.short_mode == "tp_only":
                        if elm["side"] == "buy":
                            to_create.append(elm)
                    elif self.short_mode != "manual":
                        to_create.append(elm)

            to_cancel = sorted(to_cancel, key=lambda x: calc_diff(x["price"], self.price))
            to_create = sorted(to_create, key=lambda x: calc_diff(x["price"], self.price))

            """
            logging.info(f"to_cancel {to_cancel}")
            logging.info(f"to create {to_create}")
            return
            """

            results = []
            if to_cancel:
                # to avoid building backlog, cancel n+1 orders, create n orders
                results.append(
                    asyncio.create_task(
                        self.cancel_orders(to_cancel[: self.n_orders_per_execution + 1])
                    )
                )
                await asyncio.sleep(
                    0.01
                )  # sleep 10 ms between sending cancellations and sending creations
            if to_create:
                results.append(await self.create_orders(to_create[: self.n_orders_per_execution]))
            await asyncio.sleep(self.delay_between_executions)  # sleep before releasing lock
            return results
        finally:
            self.ts_released["cancel_and_create"] = time()

    async def on_market_stream_event(self, ticks: [dict]):
        if ticks:
            for tick in ticks:
                if tick["is_buyer_maker"]:
                    self.ob[0] = tick["price"]
                else:
                    self.ob[1] = tick["price"]
            self.update_emas(ticks[-1]["price"], self.price)
            self.price = ticks[-1]["price"]

        now = time()
        if now - self.ts_released["force_update"] > self.force_update_interval:
            self.ts_released["force_update"] = now
            # force update pos and open orders thru rest API every 30 sec
            await asyncio.gather(self.update_position(), self.update_open_orders())
        if now - self.heartbeat_ts > self.heartbeat_interval_seconds:
            # print heartbeat once an hour
            logging.info(f"heartbeat {self.symbol}")
            self.log_position_long()
            self.log_position_short()
            liq_price = self.position["long"]["liquidation_price"]
            if calc_diff(self.position["short"]["liquidation_price"], self.price) < calc_diff(
                liq_price, self.price
            ):
                liq_price = self.position["short"]["liquidation_price"]
            logging.info(
                f'balance: {round_dynamic(self.position["wallet_balance"], 6)}'
                + f' equity: {round_dynamic(self.position["equity"], 6)} last price: {self.price}'
                + f" liq: {round_(liq_price, self.price_step)}"
            )
            self.heartbeat_ts = time()
        await self.cancel_and_create()

    def log_position_long(self):
        closes_long = sorted(
            [o for o in self.open_orders if o["side"] == "sell" and o["position_side"] == "long"],
            key=lambda x: x["price"],
        )
        entries_long = sorted(
            [o for o in self.open_orders if o["side"] == "buy" and o["position_side"] == "long"],
            key=lambda x: x["price"],
        )
        leqty, leprice = (
            (entries_long[-1]["qty"], entries_long[-1]["price"]) if entries_long else (0.0, 0.0)
        )
        lcqty, lcprice = (
            (closes_long[0]["qty"], closes_long[0]["price"]) if closes_long else (0.0, 0.0)
        )
        logging.info(
            f'long: {self.position["long"]["size"]} @'
            + f' {round_dynamic(self.position["long"]["price"], 5)}'
            + f' lWE: {self.position["long"]["wallet_exposure"]:.4f}'
            + f' pprc diff {self.position["long"]["price"] / self.price - 1:.3f}'
            + f" EMAs: {[round_dynamic(e, 5) for e in self.emas_long]}"
            + f" e {leqty} @ {leprice} | c {lcqty} @ {lcprice}"
        )

    def log_position_short(self):
        closes_short = sorted(
            [o for o in self.open_orders if o["side"] == "buy" and o["position_side"] == "short"],
            key=lambda x: x["price"],
        )
        entries_short = sorted(
            [o for o in self.open_orders if o["side"] == "sell" and o["position_side"] == "short"],
            key=lambda x: x["price"],
        )
        leqty, leprice = (
            (entries_short[0]["qty"], entries_short[0]["price"]) if entries_short else (0.0, 0.0)
        )
        lcqty, lcprice = (
            (closes_short[-1]["qty"], closes_short[-1]["price"]) if closes_short else (0.0, 0.0)
        )
        pprice_diff = (
            (self.price / self.position["short"]["price"] - 1)
            if self.position["short"]["price"] != 0.0
            else 1.0
        )
        logging.info(
            f'short: {self.position["short"]["size"]} @'
            + f' {round_dynamic(self.position["short"]["price"], 5)}'
            + f' sWE: {self.position["short"]["wallet_exposure"]:.4f}'
            + f" pprc diff {pprice_diff:.3f}"
            + f" EMAs: {[round_dynamic(e, 5) for e in self.emas_short]}"
            + f" e {leqty} @ {leprice} | c {lcqty} @ {lcprice}"
        )

    async def on_user_stream_events(self, events: Union[List[Dict], List]) -> None:
        if type(events) == list:
            for event in events:
                await self.on_user_stream_event(event)
        else:
            await self.on_user_stream_event(events)

    async def on_user_stream_event(self, event: dict) -> None:
        try:
            pos_change = False
            if "wallet_balance" in event:
                new_wallet_balance = self.adjust_wallet_balance(event["wallet_balance"])
                if new_wallet_balance != self.position["wallet_balance"]:
                    liq_price = self.position["long"]["liquidation_price"]
                    if calc_diff(self.position["short"]["liquidation_price"], self.price) < calc_diff(
                        liq_price, self.price
                    ):
                        liq_price = self.position["short"]["liquidation_price"]
                    logging.info(
                        f"balance: {round_dynamic(new_wallet_balance, 6)}"
                        + f' equity: {round_dynamic(self.position["equity"], 6)} last price: {self.price}'
                        + f" liq: {round_(liq_price, self.price_step)}"
                    )
                self.position["wallet_balance"] = new_wallet_balance
                pos_change = True
            if "psize_long" in event:
                do_log = False
                if event["psize_long"] != self.position["long"]["size"]:
                    do_log = True
                self.position["long"]["size"] = event["psize_long"]
                self.position["long"]["price"] = event["pprice_long"]
                self.position = self.add_wallet_exposures_to_pos(self.position)
                pos_change = True
                if do_log:
                    self.log_position_long()
            if "psize_short" in event:
                do_log = False
                if event["psize_short"] != self.position["short"]["size"]:
                    do_log = True
                self.position["short"]["size"] = event["psize_short"]
                self.position["short"]["price"] = event["pprice_short"]
                self.position = self.add_wallet_exposures_to_pos(self.position)
                pos_change = True
                if do_log:
                    self.log_position_short()
            if "new_open_order" in event:
                if event["new_open_order"]["order_id"] not in {
                    x["order_id"] for x in self.open_orders
                }:
                    self.open_orders.append(event["new_open_order"])
            if "deleted_order_id" in event:
                self.open_orders = [
                    oo for oo in self.open_orders if oo["order_id"] != event["deleted_order_id"]
                ]
            if "partially_filled" in event:
                logging.info(f"partial fill {list(event.values())}")
                await self.update_open_orders()
            if pos_change:
                self.position["equity"] = self.position["wallet_balance"] + calc_upnl(
                    self.position["long"]["size"],
                    self.position["long"]["price"],
                    self.position["short"]["size"],
                    self.position["short"]["price"],
                    self.price,
                    self.inverse,
                    self.c_mult,
                )
                await asyncio.sleep(
                    0.01
                )  # sleep 10 ms to catch both pos update and open orders update
                await self.cancel_and_create()
        except Exception as e:
            logging.error(f"error handling user stream event, {e}")
            traceback.print_exc()

    def flush_stuck_locks(self, timeout: float = 5.0) -> None:
        timeout = max(timeout, self.delay_between_executions + 1)
        now = time()
        for key in self.ts_locked:
            if self.ts_locked[key] > self.ts_released[key]:
                if now - self.ts_locked[key] > timeout:
                    logging.warning(f"flushing stuck lock {key}")
                    self.ts_released[key] = now

    async def start_websocket(self) -> None:
        self.stop_websocket = False
        self.process_websocket_ticks = True
        await asyncio.gather(self.update_position(), self.update_open_orders())
        await self.init_exchange_config()
        await self.init_order_book()
        await self.init_emas()
        self.user_stream_task = asyncio.create_task(self.start_websocket_user_stream())
        self.market_stream_task = asyncio.create_task(self.start_websocket_market_stream())
        logging.info("starting websockets...")
        await asyncio.gather(self.user_stream_task, self.market_stream_task)

    async def beat_heart_user_stream(self) -> None:
        pass

    async def beat_heart_market_stream(self) -> None:
        pass

    async def init_user_stream(self) -> None:
        pass

    async def start_websocket_user_stream(self) -> None:
        await self.init_user_stream()
        asyncio.create_task(self.beat_heart_user_stream())
        logging.info(f"url {self.endpoints['websocket_user']}")
        async with websockets.connect(self.endpoints["websocket_user"]) as ws:
            self.ws_user = ws
            await self.subscribe_to_user_stream(ws)
            async for msg in ws:
                # print('debug user stream', msg)
                if msg is None or msg == "pong":
                    continue
                try:
                    if self.stop_websocket:
                        break
                    asyncio.create_task(
                        self.on_user_stream_events(
                            self.standardize_user_stream_event(json.loads(msg))
                        )
                    )
                except Exception as e:
                    logging.error(f"error in websocket user stream {e}")
                    traceback.print_exc()

    async def start_websocket_market_stream(self) -> None:
        k = 1
        asyncio.create_task(self.beat_heart_market_stream())
        async with websockets.connect(self.endpoints["websocket_market"]) as ws:
            self.ws_market = ws
            await self.subscribe_to_market_stream(ws)
            async for msg in ws:
                # print('debug market stream', msg)
                if msg is None or msg == "pong":
                    continue
                try:
                    if self.stop_websocket:
                        break
                    ticks = self.standardize_market_stream_event(json.loads(msg))
                    if self.process_websocket_ticks:
                        asyncio.create_task(self.on_market_stream_event(ticks))
                    if k % 10 == 0:
                        self.flush_stuck_locks()
                        k = 1
                    k += 1

                except Exception as e:
                    if "success" not in msg:
                        logging.error(f"error in websocket {e} {msg}")

    async def subscribe_to_market_stream(self, ws):
        pass

    async def subscribe_to_user_stream(self, ws):
        pass


async def start_bot(bot):
    while not bot.stop_websocket:
        try:
            await bot.start_websocket()
        except Exception as e:
            logging.warning(
                "Websocket connection has been lost, attempting to reinitialize the bot... {e}",
            )
            traceback.print_exc()
            await asyncio.sleep(10)


async def main() -> None:
    logging.basicConfig(
        format="%(asctime)s %(levelname)-8s %(message)s",
        level=logging.INFO,
        datefmt="%Y-%m-%dT%H:%M:%S",
    )
    parser = argparse.ArgumentParser(prog="passivbot", description="run passivbot")
    parser.add_argument("user", type=str, help="user/account_name defined in api-keys.json")
    parser.add_argument("symbol", type=str, help="symbol to trade")
    parser.add_argument("live_config_path", type=str, help="live config to use")
    parser.add_argument(
        "-m",
        "--market_type",
        type=str,
        required=False,
        dest="market_type",
        default=None,
        help="specify whether spot or futures (default), overriding value from backtest config",
    )
    parser.add_argument(
        "-gs",
        "--graceful_stop",
        action="store_true",
        help="if passed, set graceful stop to both long and short",
    )
    parser.add_argument(
        "-sm",
        "--short_mode",
        "--short-mode",
        type=str,
        required=False,
        dest="short_mode",
        default=None,
        help="specify one of following short modes: [n (normal), m (manual), gs (graceful_stop), p (panic), t (tp_only)]",
    )
    parser.add_argument(
        "-lm",
        "--long_mode",
        "--long-mode",
        type=str,
        required=False,
        dest="long_mode",
        default=None,
        help="specify one of following long modes: [n (normal), m (manual), gs (graceful_stop), p (panic), t (tp_only)]",
    )
    parser.add_argument(
        "-ab",
        "--assigned_balance",
        type=float,
        required=False,
        dest="assigned_balance",
        default=None,
        help="add assigned_balance to live config",
    )
    parser.add_argument(
        "-pt",
        "--price-distance-threshold",
        "--price_distance_threshold",
        type=float,
        required=False,
        dest="price_distance_threshold",
        default=0.5,
        help="only create limit orders closer to price than threshold; default=0.5",
    )
    parser.add_argument(
        "-ak",
        "--api-keys",
        "--api_keys",
        type=str,
        required=False,
        dest="api_keys",
        default="api-keys.json",
        help="File containing users/accounts and api-keys for each exchange",
    )
    parser.add_argument(
        "-tm",
        "--test_mode",
        action="store_true",
        help=f"if true, run on the test net instead of normal exchange. Supported exchanges: {TEST_MODE_SUPPORTED_EXCHANGES}",
    )

    float_kwargs = [
        ("-lmm", "--long_min_markup", "--long-min-markup", "long_min_markup"),
        ("-smm", "--short_min_markup", "--short-min-markup", "short_min_markup"),
        ("-lmr", "--long_markup_range", "--long-markup-range", "long_markup_range"),
        ("-smr", "--short_markup_range", "--short-markup-range", "short_markup_range"),
        (
            "-lw",
            "--long_wallet_exposure_limit",
            "--long-wallet-exposure-limit",
            "long_wallet_exposure_limit",
        ),
        (
            "-sw",
            "--short_wallet_exposure_limit",
            "--short-wallet-exposure-limit",
            "short_wallet_exposure_limit",
        ),
    ]
    for k0, k1, k2, dest in float_kwargs:
        parser.add_argument(
            k0,
            k1,
            k2,
            type=float,
            required=False,
            dest=dest,
            default=None,
            help=f"specify {dest}, overriding value from live config",
        )

    args = parser.parse_args()
    try:
        exchange = load_exchange_key_secret_passphrase(args.user, args.api_keys)[0]
    except Exception as e:
        logging.error(f"{e} failed to load api-keys.json file")
        return
    try:
        config = load_live_config(args.live_config_path)
    except Exception as e:
        logging.error(f"{e} failed to load config {args.live_config_path}")
        return
    config["user"] = args.user
<<<<<<< HEAD
    config["exchange"] = account["exchange"]
    config["test_mode"] = args.test_mode
    if config["test_mode"] and config["exchange"] not in TEST_MODE_SUPPORTED_EXCHANGES:
        raise IOError(f"Exchange {config['exchange']} is not supported in test mode.")
=======
    config["api_keys"] = args.api_keys
    config["exchange"] = exchange
>>>>>>> 16147db0
    config["symbol"] = args.symbol
    config["market_type"] = args.market_type if args.market_type is not None else "futures"
    config["passivbot_mode"] = determine_passivbot_mode(config)
    config["price_distance_threshold"] = args.price_distance_threshold
    if args.assigned_balance is not None:
        logging.info(f"assigned balance set to {args.assigned_balance}")
        config["assigned_balance"] = args.assigned_balance

    if args.long_mode is None:
        if not config["long"]["enabled"]:
            config["long_mode"] = "manual"
    else:
        if args.long_mode in ["gs", "graceful_stop", "graceful-stop"]:
            logging.info(
                "long graceful stop enabled; will not make new entries once existing positions are closed"
            )
            config["long"]["enabled"] = config["do_long"] = False
        elif args.long_mode in ["m", "manual"]:
            logging.info("long manual mode enabled; will neither cancel nor create long orders")
            config["long_mode"] = "manual"
        elif args.long_mode in ["n", "normal"]:
            logging.info("long normal mode")
            config["long"]["enabled"] = config["do_long"] = True
        elif args.long_mode in ["p", "panic"]:
            logging.info("long panic mode enabled")
            config["long_mode"] = "panic"
            config["long"]["enabled"] = config["do_long"] = False
        elif args.long_mode.lower() in ["t", "tp_only", "tp-only"]:
            logging.info("long tp only mode enabled")
            config["long_mode"] = "tp_only"
    if args.short_mode is None:
        if not config["short"]["enabled"]:
            config["short_mode"] = "manual"
    else:
        if args.short_mode in ["gs", "graceful_stop", "graceful-stop"]:
            logging.info(
                "short graceful stop enabled; "
                + "will not make new entries once existing positions are closed"
            )
            config["short"]["enabled"] = config["do_short"] = False
        elif args.short_mode in ["m", "manual"]:
            logging.info("short manual mode enabled; will neither cancel nor create short orders")
            config["short_mode"] = "manual"
        elif args.short_mode in ["n", "normal"]:
            logging.info("short normal mode")
            config["short"]["enabled"] = config["do_short"] = True
        elif args.short_mode in ["p", "panic"]:
            logging.info("short panic mode enabled")
            config["short_mode"] = "panic"
            config["short"]["enabled"] = config["do_short"] = False
        elif args.short_mode.lower() in ["t", "tp_only", "tp-only"]:
            logging.info("short tp only mode enabled")
            config["short_mode"] = "tp_only"
    if args.graceful_stop:
        logging.info(
            "\n\ngraceful stop enabled for both long and short; will not make new entries once existing positions are closed\n"
        )
        config["long"]["enabled"] = config["do_long"] = False
        config["short"]["enabled"] = config["do_short"] = False
        config["long_mode"] = None
        config["short_mode"] = None
    for _, _, _, dest in float_kwargs:
        if getattr(args, dest) is not None:
            side, key = dest[: dest.find("_")], dest[dest.find("_") + 1 :]
            logging.info(
                f"overriding {dest} {config[side][key]} " + f"with new value: {getattr(args, dest)}"
            )
            config[side][key] = getattr(args, dest)

    if "spot" in config["market_type"]:
        config = spotify_config(config)

    if config["exchange"] == "binance":
        if "spot" in config["market_type"]:
            from procedures import create_binance_bot_spot

            bot = await create_binance_bot_spot(config)
        else:
            from procedures import create_binance_bot

            bot = await create_binance_bot(config)
    elif config["exchange"] == "binance_us":
        from procedures import create_binance_bot_spot

        bot = await create_binance_bot_spot(config)
    elif config["exchange"] == "bybit":
        from procedures import create_bybit_bot

        bot = await create_bybit_bot(config)
    elif config["exchange"] == "bitget":
        from procedures import create_bitget_bot

        bot = await create_bitget_bot(config)

    else:
        raise Exception("unknown exchange", config["exchange"])

    logging.info(f"using config \n{config_pretty_str(denumpyize(config))}")
    signal.signal(signal.SIGINT, bot.stop)
    signal.signal(signal.SIGTERM, bot.stop)
    await start_bot(bot)
    await bot.session.close()


if __name__ == "__main__":
    try:
        asyncio.run(main())
    except Exception as e:
        logging.error(f"There was an error starting the bot: {e}")
        traceback.print_exc()
    finally:
        logging.error("Passivbot was stopped succesfully")
        os._exit(0)<|MERGE_RESOLUTION|>--- conflicted
+++ resolved
@@ -1176,15 +1176,11 @@
         logging.error(f"{e} failed to load config {args.live_config_path}")
         return
     config["user"] = args.user
-<<<<<<< HEAD
-    config["exchange"] = account["exchange"]
+    config["api_keys"] = args.api_keys
+    config["exchange"] = exchange
     config["test_mode"] = args.test_mode
     if config["test_mode"] and config["exchange"] not in TEST_MODE_SUPPORTED_EXCHANGES:
         raise IOError(f"Exchange {config['exchange']} is not supported in test mode.")
-=======
-    config["api_keys"] = args.api_keys
-    config["exchange"] = exchange
->>>>>>> 16147db0
     config["symbol"] = args.symbol
     config["market_type"] = args.market_type if args.market_type is not None else "futures"
     config["passivbot_mode"] = determine_passivbot_mode(config)
